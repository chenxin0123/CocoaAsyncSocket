--- conflicted
+++ resolved
@@ -94,64 +94,6 @@
 ////////////////////////////////////////////////////////////////////////////////////////////////////////////////////////
 
 @interface GCDAsyncSocket : NSObject
-<<<<<<< HEAD
-{
-	uint32_t flags;
-	uint16_t config;
-	
-#if __has_feature(objc_arc_weak)
-	__weak id delegate;
-#else
-	__unsafe_unretained id delegate;
-#endif
-	dispatch_queue_t delegateQueue;
-	
-	int socket4FD;
-	int socket6FD;
-	int socketUN;
-	int connectIndex;
-	NSData * connectInterface4;
-	NSData * connectInterface6;
-	NSData * connectInterfaceUN;
-	NSURL * socketUrl;
-	
-	dispatch_queue_t socketQueue;
-	
-	dispatch_source_t accept4Source;
-	dispatch_source_t accept6Source;
-	dispatch_source_t acceptUNSource;
-	dispatch_source_t connectTimer;
-	dispatch_source_t readSource;
-	dispatch_source_t writeSource;
-	dispatch_source_t readTimer;
-	dispatch_source_t writeTimer;
-	
-	NSMutableArray *readQueue;
-	NSMutableArray *writeQueue;
-	
-	GCDAsyncReadPacket *currentRead;
-	GCDAsyncWritePacket *currentWrite;
-	
-	unsigned long socketFDBytesAvailable;
-	
-	GCDAsyncSocketPreBuffer *preBuffer;
-		
-#if TARGET_OS_IPHONE
-	CFStreamClientContext streamContext;
-	CFReadStreamRef readStream;
-	CFWriteStreamRef writeStream;
-#endif
-#if SECURE_TRANSPORT_MAYBE_AVAILABLE
-	SSLContextRef sslContext;
-	GCDAsyncSocketPreBuffer *sslPreBuffer;
-	size_t sslWriteCachedLength;
-	OSStatus sslErrCode;
-#endif
-	
-	id userData;
-}
-=======
->>>>>>> 5cf7bac4
 
 /**
  * GCDAsyncSocket uses the standard delegate paradigm,
